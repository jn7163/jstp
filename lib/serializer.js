--- conflicted
+++ resolved
@@ -8,85 +8,6 @@
 var serializer = {};
 module.exports = serializer;
 
-<<<<<<< HEAD
-// Validate a result of JSTP record deserialization.
-// Returns the object if it is valid, throws
-// an error otherwise.
-//
-// This function is intended to run inside a sandbox.
-//
-//   object - an object to validate
-//
-function validateRecord(object) {
-  if (typeof(object) === 'function') {
-    throw new TypeError('Functions are not allowed');
-  }
-
-  var isString = typeof(object) === 'string' ||
-    object instanceof String;
-
-  for (var key in object) {
-    if (!object.hasOwnProperty(key)) {
-      throw new TypeError('Illegal prototype');
-    }
-
-    var descriptor = Object.getOwnPropertyDescriptor(object, key);
-    if (descriptor.get || descriptor.set) {
-      throw new TypeError('Getters and setters are not allowed');
-    }
-
-    // Handle cyclic links in strings. Cyclic
-    // links in other objects are forbidden,
-    // so the function will fail with either
-    // stack overflow or timeout error thus
-    // making serializer.parse throw an error.
-    if (isString && parseInt(key) >= 0) {
-      continue;
-    }
-
-    var value = object[key];
-    if (typeof(value) === 'undefined') {
-      delete object[key];
-    } else {
-      object[key] = validateRecord(value);
-    }
-  }
-
-  return object;
-}
-
-// Parse a string representing an object
-// in JSTP Record Serialization format
-//   str - a string to parse
-//
-serializer.parse = function parse(str) {
-  var source = '"use strict";$validateRecord(' + str + ')';
-  var script = vm.createScript(source);
-
-  return script.runInContext(
-    serializer.parse.sandbox,
-    { timeout: PARSE_TIMEOUT }
-  );
-};
-
-(function initParser() {
-  if (Object.freeze) {
-    Object.freeze(validateRecord);
-  }
-
-  var environment = {};
-  Object.defineProperty(environment, '$validateRecord', {
-    enumerable: false,
-    configurable: false,
-    writable: false,
-    value: validateRecord
-  });
-
-  serializer.parse.sandbox = vm.createContext(environment);
-})();
-
-=======
->>>>>>> e3551ee4
 // Parse a string representing an object
 // in JSTP Object Serialization format
 //   str - a string to parse
